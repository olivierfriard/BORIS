--- conflicted
+++ resolved
@@ -20,10 +20,5 @@
 
 """
 
-<<<<<<< HEAD
-__version__ = "7.10.3"
-__version_date__ = "2021-04-29"
-=======
 __version__ = "7.10.4"
-__version_date__ = "2021-05-10"
->>>>>>> 57ddc124
+__version_date__ = "2021-05-10"