--- conflicted
+++ resolved
@@ -676,10 +676,6 @@
 
         for behavior in parameters[cfg.SELECTED_BEHAVIORS]:
             if parameters[cfg.INCLUDE_MODIFIERS]:  # with modifiers
-<<<<<<< HEAD
-                cursor.execute("SELECT DISTINCT modifiers FROM events WHERE subject = ? AND code = ?", (subject, behavior))
-                distinct_modifiers = [x[0] for x in cursor.fetchall()]
-=======
                 if parameters[cfg.EXCLUDE_NON_CODED_MODIFIERS]:
                     # get coded modifiers
                     cursor.execute("SELECT DISTINCT modifiers FROM events WHERE subject = ? AND code = ?", (subject, behavior))
@@ -693,7 +689,6 @@
                             modif_set.append("None")
                             ms.append([re.sub(r" \(.*\)", "", x) for x in modif_set])
                     distinct_modifiers = ["|".join(x) for x in itertools.product(*ms)]
->>>>>>> 7564dd43
 
                 if not distinct_modifiers:
                     if not parameters[cfg.EXCLUDE_BEHAVIORS]:
