--- conflicted
+++ resolved
@@ -4737,10 +4737,7 @@
         if not self.find_dialog.findText.text():
             self.find_dialog.lb_message.setText('<font color="red">Nothing to search!</font>')
             return
-<<<<<<< HEAD
-=======
-
->>>>>>> 53123331
+        """for event_idx, event in enumerate(self.pj[cfg.OBSERVATIONS][self.observationId][cfg.EVENTS]):"""
         for event_idx in range(self.twEvents.rowCount()):
             if event_idx <= self.find_dialog.currentIdx:
                 continue
