--- conflicted
+++ resolved
@@ -20,10 +20,5 @@
 
 """
 
-<<<<<<< HEAD
-__version__ = "7.7.5"
-__version_date__ = "2019-08-22"
-=======
 __version__ = "7.8"
-__version_date__ = "2019-08-21"
->>>>>>> a9944393
+__version_date__ = "2019-08-21"