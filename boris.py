--- conflicted
+++ resolved
@@ -171,163 +171,7 @@
 
 from time_budget_widget import *
 
-<<<<<<< HEAD
-
-class timeBudgetResults(QWidget):
-    '''
-    class for displaying time budget results in new window
-    a function for exporting data in TSV format is implemented
-    '''
-
-    def __init__(self):
-        super(timeBudgetResults, self).__init__()
-
-        self.label = QLabel()
-        self.label.setText('')
-        self.lw = QListWidget()
-        self.lw.setEnabled(False)
-        self.twTB = QTableWidget()
-                
-        hbox = QVBoxLayout(self)
-
-        hbox.addWidget(self.label)
-        hbox.addWidget(self.lw)
-        hbox.addWidget(self.twTB)
-
-        hbox2 = QHBoxLayout(self)
-
-        self.pbSave = QPushButton('Save results')
-        hbox2.addWidget(self.pbSave)
-
-        spacerItem = QSpacerItem(241, 20, QtGui.QSizePolicy.Expanding, QtGui.QSizePolicy.Minimum)
-        hbox2.addItem(spacerItem)
-
-
-        self.pbClose = QPushButton('Close')
-        hbox2.addWidget(self.pbClose)
-
-        hbox.addLayout(hbox2)
-
-        self.setWindowTitle('Time budget')
-
-
-        self.pbClose.clicked.connect(self.pbClose_clicked)
-        self.pbSave.clicked.connect(self.pbSave_clicked)
-
-
-
-    def pbClose_clicked(self):
-        self.close()
-
-    def pbSave_clicked(self):
-        '''
-        save time budget analysis results in TSV format
-        '''
-
-        if DEBUG: print 'save time budget results to file in TSV format'
-
-        fd = QFileDialog(self)
-        fileName, filtr = fd.getSaveFileName(self, 'Save results', '','Results file (*.txt *.tsv);;All files (*)')
-
-        if fileName:
-            f = open(fileName, 'w')
-
-            ### observations list
-            f.write('Observations:\n')
-            for idx in xrange(self.lw.count()):
-                f.write(self.lw.item(idx).text() + '\n')
-
-            ### check if only one observation was selected
-            if self.lw.count() == 1:
-                f.write('\n')
-
-                ### write independant variables to file
-                if INDEPENDENT_VARIABLES in window.pj[ OBSERVATIONS ][  self.lw.item(0).text() ]:
-                    if DEBUG: print 'indep var of selected observation ' , window.pj[ OBSERVATIONS ][  self.lw.item(0).text() ][ INDEPENDENT_VARIABLES ]
-
-                    for var in window.pj[ OBSERVATIONS ][  self.lw.item(0).text() ][ INDEPENDENT_VARIABLES ]:
-                        f.write( var + '\t' + window.pj[ OBSERVATIONS ][  self.lw.item(0).text() ][ INDEPENDENT_VARIABLES ][ var ] + '\n')
-                
-                
-            f.write('\n\nTime budget:\n')
-            ### write header
-            f.write( 'Subject\tBehavior\tTotal number\tTotal duration\tDuration mean\t% of total time\n' )
-
-            for row in range( self.twTB.rowCount()):
-                for col in range(self.twTB.columnCount()):
-                    f.write( self.twTB.item(row,col).text().encode('utf8') + '\t' )
-                f.write('\n')
-            f.close()
-
-
-class gantResults(QWidget):
-    '''
-    class for displaying time diagram in new window
-    a function for exporting data in SVG format is implemented
-    '''
-
-    def __init__(self,  svg_text = ''):
-
-        self.svg_text = svg_text
-
-        super(gantResults, self).__init__()
-
-        self.label = QLabel()
-        self.label.setText('')
-
-        
-        ### load image
-
-        self.webview = PySide.QtWebKit.QWebView()
-
-        self.webview.setHtml(svg_text)
-
-        hbox = QVBoxLayout(self)
-
-        hbox.addWidget(self.webview)
-
-        hbox2 = QHBoxLayout(self)
-
-
-        self.pbSave = QPushButton('Save diagram')
-        hbox2.addWidget(self.pbSave)
-
-        spacerItem = QSpacerItem(241, 20, QtGui.QSizePolicy.Expanding, QtGui.QSizePolicy.Minimum)
-        hbox2.addItem(spacerItem)
-
-
-        self.pbClose = QPushButton('Close')
-        hbox2.addWidget(self.pbClose)
-
-
-        hbox.addLayout(hbox2)
-
-        self.setWindowTitle('Time diagram')
-
-        self.pbClose.clicked.connect(self.pbClose_clicked)
-        self.pbSave.clicked.connect(self.pbSave_clicked)
-
-
-    def pbClose_clicked(self):
-        self.close()
-
-
-    def pbSave_clicked(self):
-        
-        if DEBUG: print 'save time diagram to a SVG file'
-        fd = QFileDialog(self)
-        fileName, filtr = fd.getSaveFileName(self, 'Save time diagram', '', 'SVG file (*.svg);;All files (*)')
-
-        if fileName:
-            f = open(fileName, 'w')
-            f.write(self.svg_text)
-            f.close()
-
-
-=======
 from diagram_widget import *
->>>>>>> abb4f168
-
 
 class checkingBox_list(QDialog):
     '''
